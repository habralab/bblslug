--- conflicted
+++ resolved
@@ -348,99 +348,74 @@
         // Post-validation (after translation)
         if ($validate) {
             $say($onFeedback, "Post-validation started ({$format})", 'info');
-<<<<<<< HEAD
+
+            // Track micro-repairs applied during post-validation (from develop)
+            $repairsApplied = false;
+            $repairsList    = [];
+
             if ($format === 'json') {
+                // Ensure we have input schema captured (head branch safeguard)
                 if ($schemaIn === null) {
                     $schemaIn = Schema::capture(\json_decode($text, true));
                 }
+
+                // JSON syntax check
                 $postResult = (new JsonValidator())->validate($result);
                 if (! $postResult->isValid()) {
                     throw new \RuntimeException(
-                        "JSON syntax broken: " . implode('; ', $postResult->getErrors()) .
-                        "\n\n" . $debugRequest . $debugResponse
+                        "JSON syntax broken: " . implode('; ', $postResult->getErrors())
+                        . "\n\n" . $debugRequest . $debugResponse
                     );
                 }
-                $parsedOut = json_decode($result, true);
-                $schemaOut = Schema::capture($parsedOut);
+
+                // Decode produced JSON
+                /** @var mixed $parsedOut */
+                $parsedOut = \json_decode($result, true);
+
+                // Apply minimal non-destructive repairs from develop
+                /** @var mixed $parsedInLocal */
+                $parsedInLocal = \json_decode($text, true);
+                $parsedOutFixed = Schema::applyRepairs(
+                    $parsedInLocal,
+                    $parsedOut,
+                    [Schema::REPAIR_MISSING_NULLS]
+                );
+                if ($parsedOutFixed !== $parsedOut) {
+                    $repairsApplied = true;
+                    $repairsList[]  = 'missing_nulls';
+                    if ($verbose) {
+                        $valLogPost .= "[JSON repairs applied: missing_nulls]\n";
+                    }
+                }
+
+                // Schema validation (against possibly repaired output)
+                $schemaOut = Schema::capture($parsedOutFixed);
                 $schemaValidation = Schema::validate($schemaIn, $schemaOut);
+
                 if (! $schemaValidation->isValid()) {
                     throw new \RuntimeException(
-                        "Schema mismatch: " . implode('; ', $schemaValidation->getErrors()) .
-                        "\n\n" . $debugRequest . $debugResponse
+                        "Schema mismatch: "
+                        . implode('; ', $schemaValidation->getErrors())
+                        . "\n\n" . $debugRequest . $debugResponse
                     );
                 }
                 if ($verbose) {
-                    $valLogPost = "[JSON schema validated]\n";
+                    $valLogPost .= "[JSON schema validated]\n";
                 }
             } elseif ($format === 'html') {
                 $htmlValidator = new HtmlValidator();
                 $postResult = $htmlValidator->validate($result);
                 if (! $postResult->isValid()) {
                     throw new \RuntimeException(
-                        "HTML validation failed: " . implode('; ', $postResult->getErrors())
+                        "HTML validation failed: "
+                        . implode('; ', $postResult->getErrors())
                     );
                 }
                 if ($verbose) {
                     $valLogPost = "[HTML validation post-pass]\n";
                 }
             } // other formats: no container validation
-=======
-            // Track any micro-repairs applied during post-validation
-            $repairsApplied = false;
-            $repairsList = [];
-            switch ($format) {
-                case 'json':
-                    $postResult = (new JsonValidator())->validate($result);
-                    if (! $postResult->isValid()) {
-                        throw new \RuntimeException(
-                            "JSON syntax broken: " . implode('; ', $postResult->getErrors()) .
-                            "\n\n" . $debugRequest . $debugResponse
-                        );
-                    }
-                    $parsedOut = json_decode($result, true);
-                    $parsedOutFixed = Schema::applyRepairs(
-                        $parsedIn,
-                        $parsedOut,
-                        [Schema::REPAIR_MISSING_NULLS]
-                    );
-                    if ($parsedOutFixed !== $parsedOut) {
-                        $repairsApplied = true;
-                        $repairsList[] = 'missing_nulls';
-                        if ($verbose) {
-                            $valLogPost .= "[JSON repairs applied: missing_nulls]\n";
-                        }
-                    }
-                    $schemaOut = Schema::capture($parsedOutFixed);
-                    $schemaValidation = Schema::validate($schemaIn, $schemaOut);
-                    if (! $schemaValidation->isValid()) {
-                        throw new \RuntimeException(
-                            "Schema mismatch: " . implode('; ', $schemaValidation->getErrors()) .
-                            "\n\n" . $debugRequest . $debugResponse
-                        );
-                    }
-                    if ($verbose) {
-                        $valLogPost .= "[JSON schema validated]\n";
-                    }
-                    break;
-
-                case 'html':
-                    $htmlValidator = new HtmlValidator();
-                    $postResult = $htmlValidator->validate($result);
-                    if (! $postResult->isValid()) {
-                        throw new \RuntimeException(
-                            "HTML validation failed: " . implode('; ', $postResult->getErrors())
-                        );
-                    }
-                    if ($verbose) {
-                        $valLogPost = "[HTML validation post-pass]\n";
-                    }
-                    break;
-
-                default:
-                    // Other formats: no container validation
-                    break;
-            }
->>>>>>> 43de288a
+
             $say($onFeedback, "Post-validation passed ({$format})", 'info');
             if ($repairsApplied) {
                 // Warn initiator that structural auto-fixes were applied
