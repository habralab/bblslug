--- conflicted
+++ resolved
@@ -37,17 +37,6 @@
   ],
   "scripts": {
     "lint": "vendor/bin/phpcs --standard=phpcs.xml",
-<<<<<<< HEAD
     "phpunit": "vendor/bin/phpunit --testdox --colors=always --log-junit .phpunit.junit.xml"
-  },
-  "authors": [
-    {
-      "name": "Vadim Rybalko",
-      "role": "Lead"
-    }
-  ]
-=======
-    "phpunit": "vendor/bin/phpunit"
   }
->>>>>>> 29104212
 }