--- conflicted
+++ resolved
@@ -3,16 +3,10 @@
 /composer.lock
 /composer.phar
 
+# PHPUnit result cache
+.phpunit.result.cache
+
 # Other
 .DS_Store
 *.prepared
-<<<<<<< HEAD
-.env
-*.log
-vendor/
-
-# PHPUnit result cache
-.phpunit.result.cache
-=======
-*.log
->>>>>>> 1abb49e8
+*.log